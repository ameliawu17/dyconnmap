--- conflicted
+++ resolved
@@ -56,7 +56,6 @@
     coh = coherence(data, [1.0, 4.0], 128.0, **csdparams)
 
     expected = np.load("data/test_coherence.npy")
-<<<<<<< HEAD
     # np.testing.assert_array_equal(coh, expected)
     np.testing.assert_allclose(coh, expected, rtol=1e-10, atol=0.0)
 
@@ -77,9 +76,6 @@
 
     # np.testing.assert_array_equal(coh, expected)
     np.testing.assert_allclose(avg, expected, rtol=1e-10, atol=0.0)
-=======
-    np.testing.assert_allclose(coh, expected, rtol=1e-10, atol=0.0)
->>>>>>> 12123ef3
 
 
 def test_dpli():
@@ -126,10 +122,7 @@
     icoh = icoherence(data, [1.0, 4.0], 128.0, **csdparams)
 
     expected = np.load("data/test_icoherence.npy")
-<<<<<<< HEAD
     # np.testing.assert_array_equal(icoh, expected)
-=======
->>>>>>> 12123ef3
     np.testing.assert_allclose(icoh, expected, rtol=1e-10, atol=0.0)
 
 
@@ -141,7 +134,6 @@
     avg = np.float32(avg)
 
     expected_ts = np.load("data/test_iplv_ts.npy")
-<<<<<<< HEAD
     expected_ts = np.float32(expected_ts)
     np.testing.assert_array_equal(ts, expected_ts)
 
@@ -183,12 +175,6 @@
     expected_avg = np.load("data/test_iplv_nofilter_avg.npy")
     expected_avg = np.float32(expected_avg)
     np.testing.assert_array_equal(avg, expected_avg)
-=======
-    np.testing.assert_allclose(ts, expected_ts, rtol=1e-10, atol=0.0)
-
-    expected_avg = np.load("data/test_iplv_avg.npy")
-    np.testing.assert_allclose(avg, expected_avg, rtol=1e-10, atol=0.0)
->>>>>>> 12123ef3
 
 
 def test_mui():
@@ -235,15 +221,8 @@
     expected_ts = np.load("data/test_pac_plv_ts.npy")
     expected_ts = np.nan_to_num(ts)
     np.testing.assert_array_equal(ts, expected_ts)
-<<<<<<< HEAD
-
     avg = np.float32(avg)
 
-=======
-    
-    avg = np.float32(avg)
-    
->>>>>>> 12123ef3
     expected_avg = np.load("data/test_pac_plv_avg.npy")
     expected_avg = np.nan_to_num(expected_avg)
     expected_avg = np.float32(expected_avg)
@@ -287,7 +266,6 @@
     avg = np.float32(avg)
 
     expected_ts = np.load("data/test_plv_ts.npy")
-<<<<<<< HEAD
     expected_ts = np.float32(expected_ts)
     np.testing.assert_array_equal(ts, expected_ts)  # , rtol=1e-10, atol=0.0)
 
@@ -306,9 +284,6 @@
     # fill with zeros the diagonal and the lower triagular
     np.fill_diagonal(avg, 0.0)
     avg[np.tril_indices_from(avg)] = 0.0
-=======
-    np.testing.assert_allclose(ts, expected_ts, rtol=1e-10, atol=0.0)
->>>>>>> 12123ef3
 
     expected_avg = np.load("data/test_plv_avg.npy")
     np.testing.assert_allclose(avg, expected_avg, rtol=1e-10, atol=0.0)
@@ -349,14 +324,8 @@
     dwpliv = np.nan_to_num(dwpliv)
 
     expected = np.load("data/test_dwpli.npy")
-<<<<<<< HEAD
     expected = np.nan_to_num(expected)
-=======
-    
-    dwpliv = np.nan_to_num(dwpliv)
-    expected = np.nan_to_num(expected)
-    
->>>>>>> 12123ef3
+
     np.testing.assert_allclose(dwpliv, expected, rtol=1e-10, atol=0.0)
 
 
