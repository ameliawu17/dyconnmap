# -*- coding: utf-8 -*-
""" Graph Diffusion Distance

The Graph Diffusion Distance (GDD) metric (Hammond2013_) is a measure of distance
between two (positive) weighted graphs based on the Laplacian exponential diffusion kernel.
The notion backing this metric is that two graphs are similar if they emit comparable
patterns of information transmission.

This distance is computed by searching for a diffusion time :math:`t` that maximizes the
value of the Frobenius norm between the two diffusion kernels. The Laplacian operator
is defined as :math:`L = D - A`, where :math:`A` is the positive symmetric data matrix and :math:`D` is a diagonal
degree matrix for the adjacency matrix :math:`A`. The diffusion process (per vertex) on the adjacency
matrix :math:`A` is governed by a time-varying vector :math:`u(t)∈ R^N`. Thus, between each given pair of
(vertices’) weights :math:`i` and :math:`j`, their flux is quantified by :math:`a_{ij} (u_i (t)u_j (t))`. The grand
sum of these interactions is given by :math:`\hat{u}_j(t)=\sum_i{a_{ij}(u_i(t)u_j(t))=-Lu(t)}`.
Given the initial condition :math:`u^0,t=0` this sum has the following analytic solution :math:`u(t)=exp⁡(-tL)u^0`.
The resulting matrix is known as the Laplacian exponential diffusion kernel. Letting the diffusion process
run for :math:`t` time we compute and store the diffusion patterns in each column. Finally, the actual distance
measure between two adjacency matrices :math:`A_1` and  :math:`A_2`, at diffusion time :math:`t` is given by:

.. math::
    ξ(A_1, A_2 ; t) = ‖exp⁡(-tL_1 ) - exp⁡(-tL_2 )‖_F^2

where :math:`‖∙‖_F` is the Frobenious norm.

Notes
-----
Based on the code accompanied the original paper. Available at https://www.researchgate.net/publication/259621918_A_Matlab_code_for_computing_the_GDD_presented_in_the_paper

|

-----

.. [Hammond2013] Hammond, D. K., Gur, Y., & Johnson, C. R. (2013, December). Graph diffusion distance: A difference measure for weighted graphs based on the graph Laplacian exponential kernel. In Global Conference on Signal and Information Processing (GlobalSIP), 2013 IEEE (pp. 419-422). IEEE.
"""
# Author: Avraam Marimpis <avraam.marimpis@gmail.com>

import numpy as np
import scipy.optimize


<<<<<<< HEAD
def graph_diffusion_distance(a, b):
    """ Graph Diffusion Distance
=======
def graph_diffusion_distance(a, b, threshold=1e-14):
    """
>>>>>>> fbced637


    Parameters
    ----------
<<<<<<< HEAD
    a : array-like, shape(N, N)
        Weighted matrix.
=======
    a :
        Input matrix.

    b :
        Input matrix.

    threshold : float
        A threshold to filter out the small eigenvalues. If the you get NaN or INFs, try lowering this threshold.
>>>>>>> fbced637

    b : array-like, shape(N, N)
        Weighted matrix.

    Returns
    -------
    gdd : float
<<<<<<< HEAD
        The estimated graph diffusion distance.

    xopt : float
        Parameters (over given interval) which minimize the objective function. (see :mod:`scipy.optimize.fmindbound`)
=======
        The computed graph diffusion distance value.

    xopt : float
        The timestep in which the gdd was computed.
>>>>>>> fbced637
    """
    L1 = __graph_laplacian(a)
    L2 = __graph_laplacian(b)

    w1, v1 = np.linalg.eig(L1)
    w2, v2 = np.linalg.eig(L2)

    eigs = np.hstack((np.diag(w1), np.diag(w2)))
    eigs = eigs[np.where(eigs > threshold)]
    eigs = np.sort(eigs)

    t_upperbound = np.real(1.0 / eigs[0])

    __min_fun = lambda t: -1.0 * __gdd_xi_t(v1, w1, v2, w2, t)
    xopt, fval, _, _ = scipy.optimize.fminbound(func=__min_fun, x1=0, x2=t_upperbound, xtol=1e-4, full_output=True)
    # xopt, fval, ierr, numfunc = scipy.optimize.fminbound(func=__min_fun, x1=0, x2=t_upperbound, xtol=1e-4, full_output=True)

    gdd = np.sqrt(-fval)

    return gdd, xopt


def __gdd_xi_t(V1, D1, V2, D2, t):
    """

    """
    E = 0.0

    ed1 = np.diag(np.exp(-t * np.diag(D1)))
    ed2 = np.diag(np.exp(-t * np.diag(D2)))

    tmp1 = V1.dot((ed1 * V1.T).conj())
    tmp2 = V2.dot((ed2 * V2.T).conj())
    tmp = tmp1 - tmp2

    E = np.sum(np.power(np.real(tmp), 2.0))

    return E


def __graph_laplacian(mtx):
    """ Compute the Laplacian of the matrix.

    .. math::

    """
    L = np.diag(np.sum(mtx, 0)) - mtx

    return L<|MERGE_RESOLUTION|>--- conflicted
+++ resolved
@@ -39,48 +39,29 @@
 import scipy.optimize
 
 
-<<<<<<< HEAD
-def graph_diffusion_distance(a, b):
+def graph_diffusion_distance(a, b, threshold=1e-14):
     """ Graph Diffusion Distance
-=======
-def graph_diffusion_distance(a, b, threshold=1e-14):
-    """
->>>>>>> fbced637
 
 
     Parameters
     ----------
-<<<<<<< HEAD
     a : array-like, shape(N, N)
         Weighted matrix.
-=======
-    a :
-        Input matrix.
-
-    b :
-        Input matrix.
+      
+    b : array-like, shape(N, N)
+        Weighted matrix.
 
     threshold : float
         A threshold to filter out the small eigenvalues. If the you get NaN or INFs, try lowering this threshold.
->>>>>>> fbced637
-
-    b : array-like, shape(N, N)
-        Weighted matrix.
-
+        
     Returns
     -------
     gdd : float
-<<<<<<< HEAD
         The estimated graph diffusion distance.
 
     xopt : float
         Parameters (over given interval) which minimize the objective function. (see :mod:`scipy.optimize.fmindbound`)
-=======
-        The computed graph diffusion distance value.
 
-    xopt : float
-        The timestep in which the gdd was computed.
->>>>>>> fbced637
     """
     L1 = __graph_laplacian(a)
     L2 = __graph_laplacian(b)
